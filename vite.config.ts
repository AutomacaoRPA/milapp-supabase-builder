--- conflicted
+++ resolved
@@ -1,11 +1,15 @@
 import { defineConfig } from 'vite'
 import react from '@vitejs/plugin-react'
-import path from 'path'
-import { componentTagger } from "lovable-tagger"
+import { resolve } from 'path'
 
-export default defineConfig(({ mode }) => ({
+export default defineConfig({
+  plugins: [react()],
+  resolve: {
+    alias: {
+      '@': resolve(__dirname, './src'),
+    },
+  },
   server: {
-<<<<<<< HEAD
     port: 3000,
     open: true,
     host: true,
@@ -24,22 +28,4 @@
   define: {
     'process.env': process.env,
   },
-}) 
-=======
-    host: "::",
-    port: 8080,
-  },
-  plugins: [
-    react(),
-    mode === 'development' && componentTagger(),
-  ].filter(Boolean),
-  resolve: {
-    alias: {
-      "@": path.resolve(__dirname, "./src"),
-    },
-  },
-  optimizeDeps: {
-    exclude: ["lovable-tagger"],
-  },
-}))
->>>>>>> 7e77511f
+})